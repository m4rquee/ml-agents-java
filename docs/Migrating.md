# Migrating

## Migrating from ML-Agents toolkit v0.5 to v0.6

### Important Changes

* Brains are now Scriptable Objects instead of MonoBehaviors. 
* You can no longer modify the type of a Brain. If you want to switch
  between `PlayerBrain` and `LearningBrain` for multiple agents,
  you will need to assign a new Brain to each agent separately.
  __Note:__ You can pass the same Brain to multiple agents in a scene by 
leveraging Unity's prefab system or look for all the agents in a scene
using the search bar of the `Hierarchy` window with the word `Agent`.

* We replaced the **Internal** and **External** Brain with **Learning Brain**.
  When you need to train a model, you need to drag it into the `Broadcast Hub`
  inside the `Academy` and check the `Control` checkbox.
* We removed the `Broadcast` checkbox of the Brain, to use the broadcast 
  functionality, you need to drag the Brain into the `Broadcast Hub`.
* When training multiple Brains at the same time, each model is now stored 
  into a separate model file rather than in the same file under different
  graph scopes. 
* The **Learning Brain** graph scope, placeholder names, output names and custom
  placeholders can no longer be modified.

#### Steps to Migrate

* To update a scene from v0.5 to v0.6, you must:
  * Remove the `Brain` GameObjects in the scene. (Delete all of the
    Brain GameObjects under Academy in the scene.)
  * Create new `Brain` Scriptable Objects using `Assets -> Create ->
    ML-Agents` for each type of the Brain you plan to use, and put
    the created files under a folder called Brains within your project.
  * Edit their `Brain Parameters` to be the same as the parameters used
    in the `Brain` GameObjects.
  * Agents have a `Brain` field in the Inspector, you need to drag the
    appropriate Brain ScriptableObject in it.
  * The Academy has a `Broadcast Hub` field in the inspector, which is
    list of brains used in the scene.  To train or control your Brain 
    from the `mlagents-learn` Python script, you need to drag the relevant 
    `LearningBrain` ScriptableObjects used in your scene into entries 
    into this list.
<<<<<<< HEAD
=======
* You will need to delete the previous TensorFlowSharp package
  and install the new one to do inference. To correctly delete the previous
  TensorFlowSharp package, Delete all of the files under `ML-Agents/Plugins`
  folder except the files under `ML-Agents/Plugins/ProtoBuffer`.
>>>>>>> 3690cd38


## Migrating from ML-Agents toolkit v0.4 to v0.5

### Important

* The Unity project `unity-environment` has been renamed `UnitySDK`.
* The `python` folder has been renamed to `ml-agents`. It now contains two
  packages, `mlagents.env` and `mlagents.trainers`. `mlagents.env` can be used
  to interact directly with a Unity environment, while `mlagents.trainers`
  contains the classes for training agents.
* The supported Unity version has changed from `2017.1 or later` to `2017.4
  or later`. 2017.4 is an LTS (Long Term Support) version that helps us
  maintain good quality and support. Earlier versions of Unity might still work,
  but you may encounter an
  [error](FAQ.md#instance-of-corebraininternal-couldnt-be-created) listed here.

### Unity API

* Discrete Actions now use [branches](https://arxiv.org/abs/1711.08946). You can
  now specify concurrent discrete actions. You will need to update the Brain
  Parameters in the Brain Inspector in all your environments that use discrete
  actions. Refer to the
  [discrete action documentation](Learning-Environment-Design-Agents.md#discrete-action-space)
  for more information.

### Python API

* In order to run a training session, you can now use the command
  `mlagents-learn` instead of `python3 learn.py` after installing the `mlagents`
  packages. This change is documented
  [here](Training-ML-Agents.md#training-with-mlagents-learn). For example,
  if we previously ran

  ```sh
  python3 learn.py 3DBall --train
  ```

  from the `python` subdirectory (which is changed to `ml-agents` subdirectory
  in v0.5), we now run

  ```sh
  mlagents-learn config/trainer_config.yaml --env=3DBall --train
  ```

  from the root directory where we installed the ML-Agents Toolkit.

* It is now required to specify the path to the yaml trainer configuration file
  when running `mlagents-learn`. For an example trainer configuration file, see
  [trainer_config.yaml](../config/trainer_config.yaml). An example of passing
  a trainer configuration to `mlagents-learn` is shown above.
* The environment name is now passed through the `--env` option.
* Curriculum learning has been changed. Refer to the
    [curriculum learning documentation](Training-Curriculum-Learning.md)
    for detailed information. In summary:
  * Curriculum files for the same environment must now be placed into a folder.
    Each curriculum file should be named after the Brain whose curriculum it
    specifies.
  * `min_lesson_length` now specifies the minimum number of episodes in a lesson
    and affects reward thresholding.
  * It is no longer necessary to specify the `Max Steps` of the Academy to use
    curriculum learning.

## Migrating from ML-Agents toolkit v0.3 to v0.4

### Unity API

* `using MLAgents;` needs to be added in all of the C# scripts that use
  ML-Agents.

### Python API

* We've changed some of the Python packages dependencies in requirement.txt
  file. Make sure to run `pip3 install -e .` within your `ml-agents/python`
  folder
  to update your Python packages.

## Migrating from ML-Agents toolkit v0.2 to v0.3

There are a large number of new features and improvements in the ML-Agents
toolkit v0.3 which change both the training process and Unity API in ways which
will cause incompatibilities with environments made using older versions. This
page is designed to highlight those changes for users familiar with v0.1 or v0.2
in order to ensure a smooth transition.

### Important

* The ML-Agents toolkit is no longer compatible with Python 2.

### Python Training

* The training script `ppo.py` and `PPO.ipynb` Python notebook have been
  replaced with a single `learn.py` script as the launching point for training
  with ML-Agents. For more information on using `learn.py`, see
  [here](Training-ML-Agents.md#training-with-mlagents-learn).
* Hyperparameters for training Brains are now stored in the
  `trainer_config.yaml` file. For more information on using this file, see
  [here](Training-ML-Agents.md#training-config-file).

### Unity API

* Modifications to an Agent's rewards must now be done using either
  `AddReward()` or `SetReward()`.
* Setting an Agent to done now requires the use of the `Done()` method.
* `CollectStates()` has been replaced by `CollectObservations()`, which now no
  longer returns a list of floats.
* To collect observations, call `AddVectorObs()` within `CollectObservations()`.
  Note that you can call `AddVectorObs()` with floats, integers, lists and
  arrays of floats, Vector3 and Quaternions.
* `AgentStep()` has been replaced by `AgentAction()`.
* `WaitTime()` has been removed.
* The `Frame Skip` field of the Academy is replaced by the Agent's `Decision
  Frequency` field, enabling the Agent to make decisions at different frequencies.
* The names of the inputs in the Internal Brain have been changed. You must
  replace `state` with `vector_observation` and `observation` with
  `visual_observation`. In addition, you must remove the `epsilon` placeholder.

### Semantics

In order to more closely align with the terminology used in the Reinforcement
Learning field, and to be more descriptive, we have changed the names of some of
the concepts used in ML-Agents. The changes are highlighted in the table below.

| Old - v0.2 and earlier | New - v0.3 and later |
| --- | --- |
| State | Vector Observation |
| Observation | Visual Observation |
| Action | Vector Action |
| N/A | Text Observation |
| N/A | Text Action |<|MERGE_RESOLUTION|>--- conflicted
+++ resolved
@@ -40,14 +40,6 @@
     from the `mlagents-learn` Python script, you need to drag the relevant 
     `LearningBrain` ScriptableObjects used in your scene into entries 
     into this list.
-<<<<<<< HEAD
-=======
-* You will need to delete the previous TensorFlowSharp package
-  and install the new one to do inference. To correctly delete the previous
-  TensorFlowSharp package, Delete all of the files under `ML-Agents/Plugins`
-  folder except the files under `ML-Agents/Plugins/ProtoBuffer`.
->>>>>>> 3690cd38
-
 
 ## Migrating from ML-Agents toolkit v0.4 to v0.5
 
