--- conflicted
+++ resolved
@@ -416,11 +416,8 @@
         static FailedCheck CheckRankOneObsShape(
             TensorProxy tensorProxy, ISensor sensor)
         {
-<<<<<<< HEAD
-            var shape = sensor.GetObservationShape();
-=======
+
             var shape = sensor.GetObservationSpec().Shape;
->>>>>>> a0b15784
             var dim1Bp = shape[0];
             var dim1T = tensorProxy.Channels;
             var dim2T = tensorProxy.Width;
