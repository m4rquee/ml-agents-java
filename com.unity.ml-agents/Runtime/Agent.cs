--- conflicted
+++ resolved
@@ -330,18 +330,12 @@
         /// </summary>
         float[] m_LegacyHeuristicCache;
 
-<<<<<<< HEAD
-        int m_GroupId;
-
-        internal event Action<Agent> UnregisterFromGroup;
-=======
         /// Currect MultiAgentGroup ID. Default to 0 (meaning no group)
         int m_GroupId;
 
         /// Delegate for the agent to unregister itself from the MultiAgentGroup without cyclic reference
         /// between agent and the group
         internal event Action<Agent> OnAgentDisabled;
->>>>>>> ec15034a
 
         /// <summary>
         /// Called when the attached [GameObject] becomes enabled and active.
@@ -544,11 +538,7 @@
                 NotifyAgentDone(DoneReason.Disabled);
             }
             m_Brain?.Dispose();
-<<<<<<< HEAD
-            UnregisterFromGroup?.Invoke(this);
-=======
             OnAgentDisabled?.Invoke(this);
->>>>>>> ec15034a
             m_Initialized = false;
         }
 
@@ -1416,12 +1406,6 @@
 
         internal void SetMultiAgentGroup(IMultiAgentGroup multiAgentGroup)
         {
-<<<<<<< HEAD
-            // Unregister from current group if this agent has been assigned one before
-            UnregisterFromGroup?.Invoke(this);
-
-            m_GroupId = multiAgentGroup.GetId();
-=======
             if (multiAgentGroup == null)
             {
                 m_GroupId = 0;
@@ -1438,7 +1422,6 @@
                     throw new UnityAgentsException("Agent is already registered with a group. Unregister it first.");
                 }
             }
->>>>>>> ec15034a
         }
     }
 }