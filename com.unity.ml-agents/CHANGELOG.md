--- conflicted
+++ resolved
@@ -20,16 +20,13 @@
 
 #### ml-agents / ml-agents-envs / gym-unity (Python)
 - Set gym version in gym-unity to gym release 0.20.0
-<<<<<<< HEAD
+- Added support for having `beta`, `epsilon`, and `learning rate` on separate schedules (affects only PPO and POCA). (#5538)
+
 - Changed default behavior to restart crashed Unity environments rather than exiting.
   - Rate & lifetime limits on this are configurable via 3 new yaml options
     1. env_params.max_lifetime_restarts (--max-lifetime-restarts) [default=10]
     2. env_params.restarts_rate_limit_n (--restarts-rate-limit-n) [default=1]
     3. env_params.restarts_rate_limit_period_s (--restarts-rate-limit-period-s) [default=60]
-=======
-- Added support for having `beta`, `epsilon`, and `learning rate` on separate schedules (affects only PPO and POCA). (#5538)
-
->>>>>>> f2e0cb86
 ### Bug Fixes
 
 #### com.unity.ml-agents / com.unity.ml-agents.extensions (C#)
