--- conflicted
+++ resolved
@@ -218,7 +218,6 @@
             if summary is not None:
                 self.summary_writers[category].add_summary(summary, 0)
 
-<<<<<<< HEAD
         elif property_type == StatsPropertyType.SALIENCY:
             self._maybe_create_summary_writer(category)
             # adapted from https://gist.github.com/gyglim/1f8dfb1b5c82627ae3efcfbbadb9f514
@@ -276,12 +275,9 @@
             #with tf.Session(config=generate_session_config()) as sess:
             #    hist_op = tf.summary.histogram(category, value)
             #    hist = sess.run(hist_op)
-    def _dict_to_tensorboard(self, name: str, input_dict: Dict[str, Any]) -> str:
-=======
     def _dict_to_tensorboard(
         self, name: str, input_dict: Dict[str, Any]
     ) -> Optional[bytes]:
->>>>>>> 6e0675d7
         """
         Convert a dict to a Tensorboard-encoded string.
         :param name: The name of the text.
