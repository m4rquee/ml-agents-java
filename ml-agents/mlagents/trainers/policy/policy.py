--- conflicted
+++ resolved
@@ -109,23 +109,10 @@
         )
 
     def save_previous_action(
-<<<<<<< HEAD
         self, agent_ids: List[str], action_tuple: ActionTuple
     ) -> None:
-        # if action_dict is None or "discrete_action" not in action_dict:
-        #    return
         for index, agent_id in enumerate(agent_ids):
             self.previous_action_dict[agent_id] = action_tuple.discrete[index, :]
-=======
-        self, agent_ids: List[str], action_dict: Dict[str, np.ndarray]
-    ) -> None:
-        if action_dict is None or "discrete_action" not in action_dict:
-            return
-        for index, agent_id in enumerate(agent_ids):
-            self.previous_action_dict[agent_id] = action_dict["discrete_action"][
-                index, :
-            ]
->>>>>>> 0a94d765
 
     def retrieve_previous_action(self, agent_ids: List[str]) -> np.ndarray:
         action_matrix = self.make_empty_previous_action(len(agent_ids))
